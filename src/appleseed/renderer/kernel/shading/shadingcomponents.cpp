
//
// This source file is part of appleseed.
// Visit http://appleseedhq.net/ for additional information and resources.
//
// This software is released under the MIT license.
//
// Copyright (c) 2017 Esteban Tovagliari, The appleseedhq Organization
//
// Permission is hereby granted, free of charge, to any person obtaining a copy
// of this software and associated documentation files (the "Software"), to deal
// in the Software without restriction, including without limitation the rights
// to use, copy, modify, merge, publish, distribute, sublicense, and/or sell
// copies of the Software, and to permit persons to whom the Software is
// furnished to do so, subject to the following conditions:
//
// The above copyright notice and this permission notice shall be included in
// all copies or substantial portions of the Software.
//
// THE SOFTWARE IS PROVIDED "AS IS", WITHOUT WARRANTY OF ANY KIND, EXPRESS OR
// IMPLIED, INCLUDING BUT NOT LIMITED TO THE WARRANTIES OF MERCHANTABILITY,
// FITNESS FOR A PARTICULAR PURPOSE AND NONINFRINGEMENT. IN NO EVENT SHALL THE
// AUTHORS OR COPYRIGHT HOLDERS BE LIABLE FOR ANY CLAIM, DAMAGES OR OTHER
// LIABILITY, WHETHER IN AN ACTION OF CONTRACT, TORT OR OTHERWISE, ARISING FROM,
// OUT OF OR IN CONNECTION WITH THE SOFTWARE OR THE USE OR OTHER DEALINGS IN
// THE SOFTWARE.
//

// Interface header.
#include "shadingcomponents.h"

// appleseed.renderer headers.
#include "renderer/kernel/shading/directshadingcomponents.h"

namespace renderer
{

//
// ShadingComponents class implementation.
//

ShadingComponents::ShadingComponents()
  : m_beauty(0.0f)
  , m_diffuse(0.0f)
  , m_glossy(0.0f)
  , m_volume(0.0f)
  , m_emission(0.0f)
  , m_indirect_diffuse(0.0f)
  , m_indirect_glossy(0.0f)
  , m_indirect_volume(0.0f)
{
<<<<<<< HEAD
    set(0.0f);
}

void ShadingComponents::set(const float val)
{
    m_beauty.set(0.0f);
    m_diffuse.set(0.0f);
    m_glossy.set(0.0f);
    m_volume.set(0.0f);
    m_emission.set(0.0f);
}

void ShadingComponents::add_to_component(
    const ScatteringMode::Mode  scattering_mode,
    const Spectrum&             value)
{
    switch (scattering_mode)
    {
      case ScatteringMode::Diffuse:
        m_diffuse += value;
        break;

      case ScatteringMode::Glossy:
      case ScatteringMode::Specular:
        m_glossy += value;
        break;

      case ScatteringMode::Volume:
        m_volume += value;
        break;

      assert_otherwise;
    }
}

void ShadingComponents::add_to_component(
    const ScatteringMode::Mode  scattering_mode,
    const ShadingComponents&    value)
{
    m_beauty += value.m_beauty;
    add_to_component(scattering_mode, value.m_beauty);
=======
>>>>>>> e5cf7ee3
}

void ShadingComponents::add_emission(
    const size_t                path_length,
    const ScatteringMode::Mode  scattering_mode,
    const Spectrum&             value)
{
    m_beauty += value;

    if (path_length == 1)
        m_emission += value;
    else
    {
        switch (scattering_mode)
        {
          case ScatteringMode::Diffuse:
            m_indirect_diffuse += value;
            break;

          case ScatteringMode::Glossy:
          case ScatteringMode::Specular:
            m_indirect_glossy += value;
            break;

          case ScatteringMode::Volumetric:
            m_indirect_volume += value;
            break;

          assert_otherwise;
        }
    }
}

void ShadingComponents::add(
    const size_t                    path_length,
    const ScatteringMode::Mode      scattering_mode,
    const DirectShadingComponents&  value)
{
    m_beauty += value.m_beauty;

    if (path_length == 1)
    {
        m_diffuse += value.m_diffuse;
        m_glossy += value.m_glossy;
        m_volume += value.m_volume;
        m_emission += value.m_emission;
    }
    else
    {
        switch (scattering_mode)
        {
          case ScatteringMode::Diffuse:
            m_indirect_diffuse += value.m_beauty;
            break;

          case ScatteringMode::Glossy:
          case ScatteringMode::Specular:
            m_indirect_glossy += value.m_beauty;
            break;

          case ScatteringMode::Volumetric:
            m_indirect_volume += value.m_beauty;
            break;

          assert_otherwise;
        }
    }
}


ShadingComponents& operator*=(ShadingComponents& lhs, const float rhs)
{
    lhs.m_beauty *= rhs;
    lhs.m_diffuse *= rhs;
    lhs.m_glossy *= rhs;
    lhs.m_volume *= rhs;
    lhs.m_emission *= rhs;
    lhs.m_indirect_diffuse *= rhs;
    lhs.m_indirect_glossy *= rhs;
    lhs.m_indirect_volume *= rhs;
    return lhs;
}

ShadingComponents& operator/=(ShadingComponents& lhs, const float rhs)
{
    const float rcp_rhs = 1.0f / rhs;
    lhs *= rcp_rhs;
    return lhs;
}

}   // namespace renderer<|MERGE_RESOLUTION|>--- conflicted
+++ resolved
@@ -49,50 +49,6 @@
   , m_indirect_glossy(0.0f)
   , m_indirect_volume(0.0f)
 {
-<<<<<<< HEAD
-    set(0.0f);
-}
-
-void ShadingComponents::set(const float val)
-{
-    m_beauty.set(0.0f);
-    m_diffuse.set(0.0f);
-    m_glossy.set(0.0f);
-    m_volume.set(0.0f);
-    m_emission.set(0.0f);
-}
-
-void ShadingComponents::add_to_component(
-    const ScatteringMode::Mode  scattering_mode,
-    const Spectrum&             value)
-{
-    switch (scattering_mode)
-    {
-      case ScatteringMode::Diffuse:
-        m_diffuse += value;
-        break;
-
-      case ScatteringMode::Glossy:
-      case ScatteringMode::Specular:
-        m_glossy += value;
-        break;
-
-      case ScatteringMode::Volume:
-        m_volume += value;
-        break;
-
-      assert_otherwise;
-    }
-}
-
-void ShadingComponents::add_to_component(
-    const ScatteringMode::Mode  scattering_mode,
-    const ShadingComponents&    value)
-{
-    m_beauty += value.m_beauty;
-    add_to_component(scattering_mode, value.m_beauty);
-=======
->>>>>>> e5cf7ee3
 }
 
 void ShadingComponents::add_emission(
@@ -117,7 +73,7 @@
             m_indirect_glossy += value;
             break;
 
-          case ScatteringMode::Volumetric:
+          case ScatteringMode::Volume:
             m_indirect_volume += value;
             break;
 
@@ -153,7 +109,7 @@
             m_indirect_glossy += value.m_beauty;
             break;
 
-          case ScatteringMode::Volumetric:
+          case ScatteringMode::Volume:
             m_indirect_volume += value.m_beauty;
             break;
 
