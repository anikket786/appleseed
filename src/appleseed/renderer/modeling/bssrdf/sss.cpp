
//
// This source file is part of appleseed.
// Visit http://appleseedhq.net/ for additional information and resources.
//
// This software is released under the MIT license.
//
// Copyright (c) 2015 Esteban Tovagliari, The appleseedhq Organization
//
// Permission is hereby granted, free of charge, to any person obtaining a copy
// of this software and associated documentation files (the "Software"), to deal
// in the Software without restriction, including without limitation the rights
// to use, copy, modify, merge, publish, distribute, sublicense, and/or sell
// copies of the Software, and to permit persons to whom the Software is
// furnished to do so, subject to the following conditions:
//
// The above copyright notice and this permission notice shall be included in
// all copies or substantial portions of the Software.
//
// THE SOFTWARE IS PROVIDED "AS IS", WITHOUT WARRANTY OF ANY KIND, EXPRESS OR
// IMPLIED, INCLUDING BUT NOT LIMITED TO THE WARRANTIES OF MERCHANTABILITY,
// FITNESS FOR A PARTICULAR PURPOSE AND NONINFRINGEMENT. IN NO EVENT SHALL THE
// AUTHORS OR COPYRIGHT HOLDERS BE LIABLE FOR ANY CLAIM, DAMAGES OR OTHER
// LIABILITY, WHETHER IN AN ACTION OF CONTRACT, TORT OR OTHERWISE, ARISING FROM,
// OUT OF OR IN CONNECTION WITH THE SOFTWARE OR THE USE OR OTHER DEALINGS IN
// THE SOFTWARE.
//

// Interface header.
#include "sss.h"

// appleseed.foundation headers.
#include "foundation/math/cdf.h"
#include "foundation/math/fresnel.h"
#include "foundation/math/scalar.h"

using namespace foundation;
using namespace std;

namespace renderer
{

//
// BSSRDF reparameterization implementation.
//

ComputeRdStandardDipole::ComputeRdStandardDipole(const double rcp_eta)
{
    const double fdr = fresnel_internal_diffuse_reflectance(rcp_eta);
    m_a = (1.0 + fdr) / (1.0 - fdr);
}

double ComputeRdStandardDipole::operator()(const double alpha_prime) const
{
    // [1] eq. 15.
    const double sqrt_3ap = sqrt(3.0 * (1.0 - alpha_prime));
    return (0.5 * alpha_prime) * (1.0 + exp(-1.25 * m_a * sqrt_3ap)) * exp(-sqrt_3ap);
}

ComputeRdBetterDipole::ComputeRdBetterDipole(const double eta)
  : m_two_c1(fresnel_moment_two_c1(eta))
  , m_three_c2(fresnel_moment_three_c2(eta))
{
}

double ComputeRdBetterDipole::operator()(const double alpha_prime) const
{
    const double cphi = 0.25 * (1.0 - m_two_c1);
    const double ce = 0.5 * (1.0 - m_three_c2);
    const double four_a = (1.0 + m_three_c2) / cphi;
    const double mu_tr_d = sqrt((1.0 - alpha_prime) * (2.0 - alpha_prime) * (1.0 / 3.0));
    const double myexp = exp(-four_a * mu_tr_d);
    return 0.5 * square(alpha_prime)
               * exp(-sqrt(3.0 * (1.0 - alpha_prime) / (2.0 - alpha_prime)))
               * (ce * (1.0 + myexp) + cphi / mu_tr_d * (1.0 - myexp));
}

double diffusion_coefficient(
    const double    sigma_a,
    const double    sigma_t)
{
    return (sigma_t + sigma_a) / (3.0 * square(sigma_t));
}

double diffuse_mean_free_path(
    const double    sigma_a,
    const double    sigma_t)
{
    const double D = diffusion_coefficient(sigma_a, sigma_t);
    return 1.0 / sqrt(sigma_a / D);
}

double reduced_extinction_coefficient(
    const double    dmfp,
    const double    alpha_prime)
{
    return 1.0 / (sqrt(3.0 * (1.0 - alpha_prime)) * dmfp);
}

double effective_extinction_coefficient(
    const double    sigma_a,
    const double    sigma_s,
    const double    anisotropy)
{
    const double sigma_s_prime = sigma_s * (1.0 - anisotropy);
    const double sigma_t_prime = sigma_s_prime + sigma_a;
    return sqrt(3.0 * sigma_a * sigma_t_prime);
}

void effective_extinction_coefficient(
    const Spectrum& sigma_a,
    const Spectrum& sigma_s,
    const double    anisotropy,
    Spectrum&       sigma_tr)
{
    assert(sigma_a.size() == sigma_s.size());
    sigma_tr.resize(sigma_a.size());

    for (size_t i = 0, e = sigma_tr.size(); i < e; ++i)
    {
        sigma_tr[i] =
            static_cast<float>(
                effective_extinction_coefficient(
                    static_cast<double>(sigma_a[i]),
                    static_cast<double>(sigma_s[i]),
                    anisotropy));
    }
}

<<<<<<< HEAD
=======
void compute_absorption_and_scattering(
    const Spectrum& rd,
    const double    dmfp,
    const double    eta,
    const double    g,
    Spectrum&       sigma_a,
    Spectrum&       sigma_s)
{
    sigma_a.resize(rd.size());
    sigma_s.resize(rd.size());

    ComputeRdBetterDipole rd_fun(eta);
    const double rcp_g_complement = 1.0 / (1.0 - g);

    for (size_t i = 0, e = rd.size(); i < e; ++i)
    {
        assert(rd[i] >= 0.0f);
        assert(rd[i] <= 1.0f);

        // Find alpha' by numerically inverting Rd(alpha').
        const double alpha_prime = compute_alpha_prime(rd_fun, rd[i]);

        // Compute reduced extinction coefficient.
        const double sigma_t_prime =
            reduced_extinction_coefficient(dmfp, alpha_prime);

        // Compute scattering coefficient.
        const double sigma_s_prime = alpha_prime * sigma_t_prime;
        sigma_s[i] = static_cast<float>(sigma_s_prime * rcp_g_complement);

        // Compute absorption coefficient.
        sigma_a[i] = static_cast<float>(sigma_t_prime - sigma_s_prime);
    }
}

>>>>>>> a4a51299

//
// Gaussian diffusion profile implementation.
//

double gaussian_profile(
    const double    r,
    const double    v,
    const double    r_integral_threshold)
{
    return exp(-r * r / (2.0 * v)) / (TwoPi * v * r_integral_threshold);
}

double gaussian_profile_sample(
    const double    u,
    const double    v,
    const double    rmax2)
{
    return sqrt(-2.0 * v * log(1.0 - u * (1.0 - exp(-rmax2 / (2.0 * v)))));
}

double gaussian_profile_pdf(
    const double    r,
    const double    v,
    const double    r_integral_threshold)
{
    return exp(-r * r / (2.0 * v)) / (TwoPi * v * r_integral_threshold);
}


//
// Normalized diffusion profile implementation.
//

double normalized_diffusion_s(
    const double    a)
{
    // Equation 8.
    return 3.5 + 100.0 * square(square(a - 0.33));
}

double normalized_diffusion_profile(
    const double    r,
    const double    d)
{
    // Equation 2.
    return (exp(-r / d) + exp(-r / (3.0 * d))) / (8.0 * Pi * d * r);
}

double normalized_diffusion_profile(
    const double    r,
    const double    l,
    const double    s,
    const double    a)
{
    // Equation 3.
    return a * normalized_diffusion_profile(r, l / s);
}

namespace
{
    const size_t NdCdfTableSize = 128;
    const double NdCdfTableRmax = 55.0;
    const double NdCdfTableStep = NdCdfTableRmax / NdCdfTableSize;

    double nd_cdf_table[NdCdfTableSize];
    double nd_cdf_rmax;

    struct InitializeNdCDFTable
    {
        InitializeNdCDFTable()
        {
            for (size_t i = 0; i < NdCdfTableSize; ++i)
            {
                const double r = fit<size_t, double>(i, 0, NdCdfTableSize - 1, 0.0, NdCdfTableRmax);
                nd_cdf_table[i] = normalized_diffusion_cdf(r, 1.0);
            }

            // Save the real value of cdf(Rmax, 1).
            nd_cdf_rmax = nd_cdf_table[NdCdfTableSize - 1];

            // Make sure the last value is exactly 1.
            nd_cdf_table[NdCdfTableSize - 1] = 1.0;
        }
    };

    InitializeNdCDFTable initialize_nd_cdf_table;
}

double normalized_diffusion_sample(
    const double    u,
    const double    l,
    const double    s,
    const double    eps,
    const size_t    max_iterations)
{
    assert(u >= 0.0);
    assert(u < 1.0);

    const double d = l / s;

    // Handle the case where u is greater than the value we consider 1 in our CDF.
    if (u >= nd_cdf_rmax)
        return NdCdfTableRmax * d;

    // Use the CDF to find an initial interval for the root of cdf(r, 1) - u = 0.
    const size_t i = sample_cdf(nd_cdf_table, nd_cdf_table + NdCdfTableSize, u);
    assert(i > 0);
    assert(nd_cdf_table[i - 1] <= u);
    assert(nd_cdf_table[i] > u);

    // Transform the cdf(r, 1) interval to cdf(r, d) using the fact that cdf(r, d) == cdf(r/d, 1).
    double rmin = fit<size_t, double>(i - 1, 0, NdCdfTableSize - 1, 0.0, NdCdfTableRmax) * d;
    double rmax = fit<size_t, double>(i,     0, NdCdfTableSize - 1, 0.0, NdCdfTableRmax) * d;
    assert(normalized_diffusion_cdf(rmin, d) <= u);
    assert(normalized_diffusion_cdf(rmax, d) > u);

    double r = (rmax + rmin) * 0.5;

    // Refine the root.
    for (size_t i = 0; i < max_iterations; ++i)
    {
        // Use bisection if we go out of bounds.
        if (r < rmin || r > rmax)
            r = (rmax + rmin) * 0.5;

        const double f = normalized_diffusion_cdf(r, d) - u;

        // Convergence test.
        if (abs(f) <= eps)
            break;

        // Update bounds.
        f < 0.0 ? rmin = r : rmax = r;

        // Newton step.
        const double df = normalized_diffusion_pdf(r, d);
        r -= f / df;
    }

    return r;
}

double normalized_diffusion_cdf(
    const double    r,
    const double    d)
{
    // Equation 11.
    return 1.0 - 0.25 * exp(-r / d) - 0.75 * exp(-r / (3.0 * d));
}

double normalized_diffusion_cdf(
    const double    r,
    const double    l,
    const double    s)
{
    return normalized_diffusion_cdf(r, l / s);
}

double normalized_diffusion_pdf(
    const double    r,
    const double    d)
{
    return r * TwoPi * normalized_diffusion_profile(r, d);
}

double normalized_diffusion_pdf(
    const double    r,
    const double    l,
    const double    s)
{
    return normalized_diffusion_pdf(r, l / s);
}

double normalized_diffusion_max_radius(
    const double    d)
{
    return d * NdCdfTableRmax;
}

double normalized_diffusion_max_radius(
    const double    l,
    const double    s)
{
    return normalized_diffusion_max_radius(l / s);
}


//
// Dipole sampling implementation.
//

double dipole_sample(
    const double    sigma_tr,
    const double    s)
{
    return -log(1.0 - s) / sigma_tr;
}

double dipole_pdf(
    const double    dist,
    const double    sigma_tr)
{
    return sigma_tr * exp(-sigma_tr * dist);
}

double dipole_max_radius(const double sigma_tr)
{
    return -log(0.00001) / sigma_tr;
}

}   // namespace renderer<|MERGE_RESOLUTION|>--- conflicted
+++ resolved
@@ -33,6 +33,9 @@
 #include "foundation/math/cdf.h"
 #include "foundation/math/fresnel.h"
 #include "foundation/math/scalar.h"
+
+// Standard headers.
+#include <cmath>
 
 using namespace foundation;
 using namespace std;
@@ -127,44 +130,6 @@
     }
 }
 
-<<<<<<< HEAD
-=======
-void compute_absorption_and_scattering(
-    const Spectrum& rd,
-    const double    dmfp,
-    const double    eta,
-    const double    g,
-    Spectrum&       sigma_a,
-    Spectrum&       sigma_s)
-{
-    sigma_a.resize(rd.size());
-    sigma_s.resize(rd.size());
-
-    ComputeRdBetterDipole rd_fun(eta);
-    const double rcp_g_complement = 1.0 / (1.0 - g);
-
-    for (size_t i = 0, e = rd.size(); i < e; ++i)
-    {
-        assert(rd[i] >= 0.0f);
-        assert(rd[i] <= 1.0f);
-
-        // Find alpha' by numerically inverting Rd(alpha').
-        const double alpha_prime = compute_alpha_prime(rd_fun, rd[i]);
-
-        // Compute reduced extinction coefficient.
-        const double sigma_t_prime =
-            reduced_extinction_coefficient(dmfp, alpha_prime);
-
-        // Compute scattering coefficient.
-        const double sigma_s_prime = alpha_prime * sigma_t_prime;
-        sigma_s[i] = static_cast<float>(sigma_s_prime * rcp_g_complement);
-
-        // Compute absorption coefficient.
-        sigma_a[i] = static_cast<float>(sigma_t_prime - sigma_s_prime);
-    }
-}
-
->>>>>>> a4a51299
 
 //
 // Gaussian diffusion profile implementation.
