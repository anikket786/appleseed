--- conflicted
+++ resolved
@@ -61,10 +61,7 @@
     double      m_reflectance_multiplier;   // specular reflectance multiplier
 };
 
-<<<<<<< HEAD
-=======
 
->>>>>>> 690aa1e5
 //
 // Specular BRDF factory.
 //
