
//
// This source file is part of appleseed.
// Visit http://appleseedhq.net/ for additional information and resources.
//
// This software is released under the MIT license.
//
// Copyright (c) 2010-2013 Francois Beaune, Jupiter Jazz Limited
// Copyright (c) 2014 Francois Beaune, The appleseedhq Organization
//
// Permission is hereby granted, free of charge, to any person obtaining a copy
// of this software and associated documentation files (the "Software"), to deal
// in the Software without restriction, including without limitation the rights
// to use, copy, modify, merge, publish, distribute, sublicense, and/or sell
// copies of the Software, and to permit persons to whom the Software is
// furnished to do so, subject to the following conditions:
//
// The above copyright notice and this permission notice shall be included in
// all copies or substantial portions of the Software.
//
// THE SOFTWARE IS PROVIDED "AS IS", WITHOUT WARRANTY OF ANY KIND, EXPRESS OR
// IMPLIED, INCLUDING BUT NOT LIMITED TO THE WARRANTIES OF MERCHANTABILITY,
// FITNESS FOR A PARTICULAR PURPOSE AND NONINFRINGEMENT. IN NO EVENT SHALL THE
// AUTHORS OR COPYRIGHT HOLDERS BE LIABLE FOR ANY CLAIM, DAMAGES OR OTHER
// LIABILITY, WHETHER IN AN ACTION OF CONTRACT, TORT OR OTHERWISE, ARISING FROM,
// OUT OF OR IN CONNECTION WITH THE SOFTWARE OR THE USE OR OTHER DEALINGS IN
// THE SOFTWARE.
//

#ifndef APPLESEED_RENDERER_MODELING_BSDF_SPECULARBTDF_H
#define APPLESEED_RENDERER_MODELING_BSDF_SPECULARBTDF_H

// appleseed.renderer headers.
#include "renderer/global/globaltypes.h"
#include "renderer/modeling/bsdf/ibsdffactory.h"
#include "renderer/modeling/input/inputarray.h"

// appleseed.foundation headers.
#include "foundation/platform/compiler.h"
#include "foundation/utility/autoreleaseptr.h"

// appleseed.main headers.
#include "main/dllsymbol.h"

// Forward declarations.
namespace foundation    { class DictionaryArray; }
namespace renderer      { class BSDF; }
namespace renderer      { class ParamArray; }

namespace renderer
{

//
// Specular BTDF input values.
//

DECLARE_INPUT_VALUES(SpecularBTDFInputValues)
{
    Spectrum    m_reflectance;                  // specular reflectance
    Alpha       m_reflectance_alpha;            // unused
    double      m_reflectance_multiplier;       // specular reflectance multiplier
    Spectrum    m_transmittance;                // specular transmittance
    Alpha       m_transmittance_alpha;          // unused
    double      m_transmittance_multiplier;     // specular transmittance multiplier
    double      m_from_ior;                     // from this index of refraction
    double      m_to_ior;                       // to this index of refraction
};

<<<<<<< HEAD
=======

>>>>>>> 690aa1e5
//
// Specular BTDF factory.
//

class DLLSYMBOL SpecularBTDFFactory
  : public IBSDFFactory
{
  public:
    // Return a string identifying this BSDF model.
    virtual const char* get_model() const OVERRIDE;

    // Return a human-readable string identifying this BSDF model.
    virtual const char* get_human_readable_model() const OVERRIDE;

    // Return a set of input metadata for this BSDF model.
    virtual foundation::DictionaryArray get_input_metadata() const OVERRIDE;

    // Create a new BSDF instance.
    virtual foundation::auto_release_ptr<BSDF> create(
        const char*         name,
        const ParamArray&   params) const OVERRIDE;
};

}       // namespace renderer

#endif  // !APPLESEED_RENDERER_MODELING_BSDF_SPECULARBTDF_H<|MERGE_RESOLUTION|>--- conflicted
+++ resolved
@@ -66,10 +66,7 @@
     double      m_to_ior;                       // to this index of refraction
 };
 
-<<<<<<< HEAD
-=======
 
->>>>>>> 690aa1e5
 //
 // Specular BTDF factory.
 //
