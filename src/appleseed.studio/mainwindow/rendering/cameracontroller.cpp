
//
// This source file is part of appleseed.
// Visit http://appleseedhq.net/ for additional information and resources.
//
// This software is released under the MIT license.
//
// Copyright (c) 2010-2013 Francois Beaune, Jupiter Jazz Limited
// Copyright (c) 2014-2016 Francois Beaune, The appleseedhq Organization
//
// Permission is hereby granted, free of charge, to any person obtaining a copy
// of this software and associated documentation files (the "Software"), to deal
// in the Software without restriction, including without limitation the rights
// to use, copy, modify, merge, publish, distribute, sublicense, and/or sell
// copies of the Software, and to permit persons to whom the Software is
// furnished to do so, subject to the following conditions:
//
// The above copyright notice and this permission notice shall be included in
// all copies or substantial portions of the Software.
//
// THE SOFTWARE IS PROVIDED "AS IS", WITHOUT WARRANTY OF ANY KIND, EXPRESS OR
// IMPLIED, INCLUDING BUT NOT LIMITED TO THE WARRANTIES OF MERCHANTABILITY,
// FITNESS FOR A PARTICULAR PURPOSE AND NONINFRINGEMENT. IN NO EVENT SHALL THE
// AUTHORS OR COPYRIGHT HOLDERS BE LIABLE FOR ANY CLAIM, DAMAGES OR OTHER
// LIABILITY, WHETHER IN AN ACTION OF CONTRACT, TORT OR OTHERWISE, ARISING FROM,
// OUT OF OR IN CONNECTION WITH THE SOFTWARE OR THE USE OR OTHER DEALINGS IN
// THE SOFTWARE.
//

// Interface header.
#include "cameracontroller.h"

// appleseed.renderer headers.
#include "renderer/api/camera.h"
#include "renderer/api/scene.h"
#include "renderer/api/utility.h"

// appleseed.foundation headers.
#include "foundation/math/transform.h"
#include "foundation/utility/iostreamop.h"

// Qt headers.
#include <QEvent>
#include <QKeyEvent>
#include <QMouseEvent>
#include <Qt>
#include <QWidget>

using namespace foundation;
using namespace renderer;

namespace appleseed {
namespace studio {

//
// CameraController class implementation.
//

CameraController::CameraController(
    QWidget*    render_widget,
    Project&    project)
  : m_render_widget(render_widget)
  , m_project(project)
{
    configure_controller();

    m_render_widget->installEventFilter(this);
}

CameraController::~CameraController()
{
    m_render_widget->removeEventFilter(this);
}

Transformd CameraController::get_transform() const
{
    return Transformd::from_local_to_parent(m_controller.get_transform());
}

void CameraController::update_camera_transform()
{
    if (Camera* camera = m_project.get_uncached_active_camera())
    {
        // Moving the camera kills camera motion blur.
        camera->transform_sequence().clear();

<<<<<<< HEAD
    // Set the scene camera orientation and position based on the controller.
    camera->transform_sequence().set_transform(0.0f, get_transform());
=======
        // Set the scene camera orientation and position based on the controller.
        camera->transform_sequence().set_transform(0.0, get_transform());
    }
>>>>>>> b511b6ac
}

void CameraController::save_camera_target()
{
    if (Camera* camera = m_project.get_uncached_active_camera())
        camera->get_parameters().insert("controller_target", m_controller.get_target());
}

void CameraController::slot_entity_picked(ScenePicker::PickingResult result)
{
    if (result.m_object_instance)
    {
        const GAABB3 object_instance_world_bbox =
            result.m_assembly_instance_transform.to_parent(
                result.m_object_instance->compute_parent_bbox());

        m_pivot = Vector3d(object_instance_world_bbox.center());
    }
    else
        m_pivot = Vector3d(m_project.get_scene()->compute_bbox().center());
}

void CameraController::slot_frame_modified()
{
    configure_controller();
}

bool CameraController::eventFilter(QObject* object, QEvent* event)
{
    switch (event->type())
    {
      case QEvent::MouseButtonPress:
        if (handle_mouse_button_press_event(static_cast<QMouseEvent*>(event)))
            return true;
        break;

      case QEvent::MouseButtonRelease:
        if (handle_mouse_button_release_event(static_cast<QMouseEvent*>(event)))
            return true;
        break;

      case QEvent::MouseMove:
        if (handle_mouse_move_event(static_cast<QMouseEvent*>(event)))
            return true;
        break;

      case QEvent::KeyPress:
        if (handle_key_press_event(static_cast<QKeyEvent*>(event)))
            return true;
        break;
    }

    return QObject::eventFilter(object, event);
}

void CameraController::configure_controller()
{
    Camera* camera = m_project.get_uncached_active_camera();

    if (!camera)
        return;

    // Set the controller orientation and position based on the scene camera.
    m_controller.set_transform(
        camera->transform_sequence().get_earliest_transform().get_local_to_parent());

    if (camera->get_parameters().strings().exist("controller_target"))
    {
        // The camera already has a target position, use it.
        m_controller.set_target(
            camera->get_parameters().get_optional<Vector3d>(
                "controller_target",
                Vector3d(0.0)));
    }
    else
    {
        // Otherwise, if the scene is not empty, use its center as the target position.
        const GAABB3 scene_bbox = m_project.get_scene()->compute_bbox();
        if (scene_bbox.is_valid())
            m_controller.set_target(Vector3d(scene_bbox.center()));
    }
}

Vector2d CameraController::get_mouse_position(const QMouseEvent* event) const
{
    const int width = m_render_widget->width();
    const int height = m_render_widget->height();

    const double x =  static_cast<double>(event->x()) / width;
    const double y = -static_cast<double>(event->y()) / height;

    return Vector2d(x, y);
}

bool CameraController::handle_mouse_button_press_event(const QMouseEvent* event)
{
    if (m_controller.is_dragging())
        return false;

    if (!(event->modifiers() & Qt::ControlModifier))
        return false;

    const Vector2d position = get_mouse_position(event);

    switch (event->button())
    {
      case Qt::LeftButton:
        emit signal_camera_change_begin();
        m_controller.begin_drag(
            (event->modifiers() & Qt::AltModifier) ? ControllerType::Track : ControllerType::Tumble,
            position);
        return true;

      case Qt::MidButton:
        emit signal_camera_change_begin();
        m_controller.begin_drag(ControllerType::Track, position);
        return true;

      case Qt::RightButton:
        emit signal_camera_change_begin();
        m_controller.begin_drag(ControllerType::Dolly, position);
        return true;
    }

    return false;
}

bool CameraController::handle_mouse_button_release_event(const QMouseEvent* event)
{
    if (!m_controller.is_dragging())
        return false;

    m_controller.end_drag();
    emit signal_camera_change_end();

    return true;
}

bool CameraController::handle_mouse_move_event(const QMouseEvent* event)
{
    if (!m_controller.is_dragging())
        return false;

    const Vector2d position = get_mouse_position(event);

    m_controller.update_drag(position);
    emit signal_camera_changed();

    return true;
}

bool CameraController::handle_key_press_event(const QKeyEvent* event)
{
    switch (event->key())
    {
      case Qt::Key_F:
        frame_selected_object();
        return true;
    }

    return false;
}

void CameraController::frame_selected_object()
{
    m_controller.set_target(m_pivot);
    m_controller.update_transform();
    emit signal_camera_changed();
}

}   // namespace studio
}   // namespace appleseed<|MERGE_RESOLUTION|>--- conflicted
+++ resolved
@@ -84,14 +84,9 @@
         // Moving the camera kills camera motion blur.
         camera->transform_sequence().clear();
 
-<<<<<<< HEAD
-    // Set the scene camera orientation and position based on the controller.
-    camera->transform_sequence().set_transform(0.0f, get_transform());
-=======
         // Set the scene camera orientation and position based on the controller.
-        camera->transform_sequence().set_transform(0.0, get_transform());
-    }
->>>>>>> b511b6ac
+        camera->transform_sequence().set_transform(0.0f, get_transform());
+    }
 }
 
 void CameraController::save_camera_target()
